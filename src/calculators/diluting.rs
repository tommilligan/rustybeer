//! This calculates how much wort is needed to be
//! diluted or boiled down to hit a certain gravity
//! ```
//! use rustybeer::diluting::Diluting;
//!
//! let diluting = Diluting;
//!
//! // This displays how a target volume based off the
//! // current volume, current gravity, and target gravity
//! assert_eq!(17.28, Diluting.calculate_new_volume(50., 3.16, 7.25));
//! ```

pub struct Diluting;

impl Diluting {
    /// Calculates the new gravity based off a current gravity,
    /// a current volume of wort, and a target volume of wort
    pub fn calculate_new_gravity(
        &self,
        current_gravity: f32,
        current_volume: f32,
        target_volume: f32,
    ) -> f32 {
<<<<<<< HEAD
        ((current_gravity - 1.0) * (current_volume / target_volume)) + 1.0
=======
        (current_gravity - 1.0) * (current_volume / target_volume) + 1.0
    }

    /// Calculates the new volume based off a current
    /// volume, a current gravity, and a target gravity
    pub fn calculate_new_volume(
        &self,
        current_volume: f32,
        current_gravity: f32,
        target_gravity: f32,
    ) -> f32 {
        current_volume * (current_gravity - 1.) / (target_gravity - 1.)
>>>>>>> 8d3413a3
    }
}<|MERGE_RESOLUTION|>--- conflicted
+++ resolved
@@ -21,9 +21,6 @@
         current_volume: f32,
         target_volume: f32,
     ) -> f32 {
-<<<<<<< HEAD
-        ((current_gravity - 1.0) * (current_volume / target_volume)) + 1.0
-=======
         (current_gravity - 1.0) * (current_volume / target_volume) + 1.0
     }
 
@@ -36,6 +33,5 @@
         target_gravity: f32,
     ) -> f32 {
         current_volume * (current_gravity - 1.) / (target_gravity - 1.)
->>>>>>> 8d3413a3
     }
 }