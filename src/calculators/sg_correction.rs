--- conflicted
+++ resolved
@@ -1,15 +1,7 @@
 pub struct SgCorrection;
 
 impl SgCorrection {
-<<<<<<< HEAD
-    pub fn correct_sg(&self, sg: f32, calibration_temperature: f32, measured_temperature: f32) -> f32 {
-        let conversions = Temperature::Celsius; // TODO: replace with global conversions
-        let ctf = conversions.to_fahrenheit(calibration_temperature);
-        let mtf = conversions.to_fahrenheit(measured_temperature);
-
-=======
     pub fn correct_sg(&self, sg: f64, ctf: f64, mtf: f64) -> f64 {
->>>>>>> 64525223
         return sg * (  (1.00130346 - 0.000134722124 * mtf + 0.00000204052596 * (mtf * mtf) - 0.00000000232820948 * (mtf * mtf * mtf))
                      / (1.00130346 - 0.000134722124 * ctf + 0.00000204052596 * (ctf * ctf) - 0.00000000232820948 * (ctf * ctf * ctf)));
     }
