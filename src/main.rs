use clap::{App, ArgMatches, AppSettings};

mod calculators;
mod commands;
mod utils;

// Trait that all subcommands must implement
trait AppSubCommand {
    fn add_subcommand<'a, 'b>(&self, app: App<'a, 'b>) -> App<'a, 'b>;
    fn do_matches<'c>(&self, matches: &ArgMatches<'c>);
}

// List containing all subcommands
struct ListOfSubCommands {
    pub list: Vec<Box<dyn AppSubCommand>>
}

impl ListOfSubCommands {
    fn new () -> Self {
        Self {
            list: Vec::new()
        }
    }
}

fn main() {
    let mut app = App::new("RustyBeer")
                 .version("0.1")
                 .setting(AppSettings::ArgRequiredElseHelp);

    // Add subcommands here
    let mut commands = ListOfSubCommands::new();
<<<<<<< HEAD
    commands.list.push(Box::new(commands::abv::Abv));
    commands.list.push(Box::new(commands::boil_off::BoilOff));
    commands.list.push(Box::new(commands::diluting::Diluting));
    commands.list.push(Box::new(commands::priming::Priming));
    commands.list.push(Box::new(commands::sg_correction::SgCorrection));
=======
    commands.push(commands::abv::Abv);
    commands.push(commands::boil_off::BoilOff);
    commands.push(commands::diluting::Diluting);
    commands.push(commands::priming::Priming);
    commands.push(commands::sg_correction::SgCorrection);
    commands.push(commands::beer_style::BeerStyleFinder);
>>>>>>> 64525223

    // Allow subcommands to add their own parameters
    for command in &commands.list {
        app = command.add_subcommand(app);
    }

    let matches = app.get_matches();

    // Allow subcommands to handle their own parameters
    for command in &commands.list {
        command.do_matches(&matches);
    }
}<|MERGE_RESOLUTION|>--- conflicted
+++ resolved
@@ -30,20 +30,12 @@
 
     // Add subcommands here
     let mut commands = ListOfSubCommands::new();
-<<<<<<< HEAD
-    commands.list.push(Box::new(commands::abv::Abv));
-    commands.list.push(Box::new(commands::boil_off::BoilOff));
-    commands.list.push(Box::new(commands::diluting::Diluting));
-    commands.list.push(Box::new(commands::priming::Priming));
-    commands.list.push(Box::new(commands::sg_correction::SgCorrection));
-=======
     commands.push(commands::abv::Abv);
     commands.push(commands::boil_off::BoilOff);
     commands.push(commands::diluting::Diluting);
     commands.push(commands::priming::Priming);
     commands.push(commands::sg_correction::SgCorrection);
     commands.push(commands::beer_style::BeerStyleFinder);
->>>>>>> 64525223
 
     // Allow subcommands to add their own parameters
     for command in &commands.list {
