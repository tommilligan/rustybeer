pub use crate::calculators::abv::Abv;
pub use crate::utils::beer_styles::{BeerStyle, BEER_STYLES};
use crate::AppSubCommand;
use clap::{App, Arg, ArgMatches};

pub struct BeerStyleFinder;

impl AppSubCommand for BeerStyleFinder {
    fn add_subcommand<'a, 'b>() -> App<'a, 'b> {
        App::new("beer_style")
            .version("0.1")
            .author("Heikki Hellgren (heiccih@gmail.com)")
            .about("Finds matches of beer style based on parameters")
            .arg(
                Arg::with_name("og")
                    .short("o")
                    .long("og")
                    .value_name("OG")
                    .help("Original gravity")
                    .takes_value(true),
            )
            .arg(
                Arg::with_name("fg")
                    .short("f")
                    .long("fg")
                    .value_name("FG")
                    .help("Final gravity")
                    .takes_value(true),
            )
            .arg(
                Arg::with_name("abv")
                    .short("a")
                    .long("abv")
                    .value_name("ABV")
                    .help("Alcohol By Volume")
                    .takes_value(true),
            )
            .arg(
                Arg::with_name("ibu")
                    .short("i")
                    .long("ibu")
                    .value_name("IBU")
                    .help("International Bittering Units")
                    .takes_value(true),
            )
            .arg(
                Arg::with_name("color")
                    .short("c")
                    .long("color")
                    .value_name("COLOR")
                    .help("Standard Rererence Model Color")
                    .takes_value(true),
            )
    }

    fn do_matches<'a>(&self, matches: &ArgMatches<'a>) {
        if let Some(matches) = matches.subcommand_matches("beer_style") {
            let mut resp = BEER_STYLES.to_vec();

<<<<<<< HEAD
            if let Some(og) = og {
=======
            if let Some(og) = matches.value_of("og") {
>>>>>>> 8d3413a3
                let og_value = og.parse::<f32>().unwrap();
                resp.retain(|&style| {
                    og_value > style.original_gravity_min && og_value < style.original_gravity_max
                });
            }

<<<<<<< HEAD
            if let Some(fg) = fg {
=======
            if let Some(fg) = matches.value_of("fg") {
>>>>>>> 8d3413a3
                let fg_value = fg.parse::<f32>().unwrap();
                resp.retain(|&style| {
                    fg_value > style.final_gravity_min && fg_value < style.final_gravity_max
                });
            }

<<<<<<< HEAD
            if let Some(abv) = abv {
=======
            if let Some(abv) = matches.value_of("abv") {
>>>>>>> 8d3413a3
                let abv_value = abv.parse::<f32>().unwrap();
                resp.retain(|&style| abv_value > style.abv_min && abv_value < style.abv_max);
            }

<<<<<<< HEAD
            if let Some(ibu_value) = ibu {
                let ibu_value = ibu_value.parse::<u8>().unwrap();
                resp.retain(|&style| ibu_value > style.ibu_min && ibu_value < style.ibu_max);
            }

            if let Some(srm_value) = srm {
                let srm_value = srm_value.parse::<f32>().unwrap();
=======
            if let Some(ibu) = matches.value_of("ibu") {
                let ibu_value = ibu.parse::<u8>().unwrap();
                resp.retain(|&style| ibu_value > style.ibu_min && ibu_value < style.ibu_max);
            }

            if let Some(srm) = matches.value_of("srm") {
                let srm_value = srm.parse::<f32>().unwrap();
>>>>>>> 8d3413a3
                resp.retain(|&style| {
                    srm_value > style.color_srm_min && srm_value < style.color_srm_max
                });
            }

            if resp.is_empty() {
                println!("Could not find any beer styles matching criteria");
                return;
            }

            println!("Found the following beer styles with criteria:");
            for x in &resp {
                println!("* {}", x.name);
                println!(
                    "    OG: {}-{}, FG: {}-{}, ABV: {}%-{}%, IBU: {}-{}, SRM: {}-{}",
                    x.original_gravity_min,
                    x.original_gravity_max,
                    x.final_gravity_min,
                    x.final_gravity_max,
                    x.abv_min,
                    x.abv_max,
                    x.ibu_min,
                    x.ibu_max,
                    x.color_srm_min,
                    x.color_srm_max
                );
            }
        }
    }
}<|MERGE_RESOLUTION|>--- conflicted
+++ resolved
@@ -57,46 +57,25 @@
         if let Some(matches) = matches.subcommand_matches("beer_style") {
             let mut resp = BEER_STYLES.to_vec();
 
-<<<<<<< HEAD
-            if let Some(og) = og {
-=======
             if let Some(og) = matches.value_of("og") {
->>>>>>> 8d3413a3
                 let og_value = og.parse::<f32>().unwrap();
                 resp.retain(|&style| {
                     og_value > style.original_gravity_min && og_value < style.original_gravity_max
                 });
             }
 
-<<<<<<< HEAD
-            if let Some(fg) = fg {
-=======
             if let Some(fg) = matches.value_of("fg") {
->>>>>>> 8d3413a3
                 let fg_value = fg.parse::<f32>().unwrap();
                 resp.retain(|&style| {
                     fg_value > style.final_gravity_min && fg_value < style.final_gravity_max
                 });
             }
 
-<<<<<<< HEAD
-            if let Some(abv) = abv {
-=======
             if let Some(abv) = matches.value_of("abv") {
->>>>>>> 8d3413a3
                 let abv_value = abv.parse::<f32>().unwrap();
                 resp.retain(|&style| abv_value > style.abv_min && abv_value < style.abv_max);
             }
 
-<<<<<<< HEAD
-            if let Some(ibu_value) = ibu {
-                let ibu_value = ibu_value.parse::<u8>().unwrap();
-                resp.retain(|&style| ibu_value > style.ibu_min && ibu_value < style.ibu_max);
-            }
-
-            if let Some(srm_value) = srm {
-                let srm_value = srm_value.parse::<f32>().unwrap();
-=======
             if let Some(ibu) = matches.value_of("ibu") {
                 let ibu_value = ibu.parse::<u8>().unwrap();
                 resp.retain(|&style| ibu_value > style.ibu_min && ibu_value < style.ibu_max);
@@ -104,7 +83,6 @@
 
             if let Some(srm) = matches.value_of("srm") {
                 let srm_value = srm.parse::<f32>().unwrap();
->>>>>>> 8d3413a3
                 resp.retain(|&style| {
                     srm_value > style.color_srm_min && srm_value < style.color_srm_max
                 });
