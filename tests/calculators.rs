--- conflicted
+++ resolved
@@ -20,24 +20,18 @@
     assert!(63.857_143 - calculate_new_gravity(4., 3.2, 0.14) < f32::EPSILON);
 }
 
-/*#[test]
+#[test]
 fn diluting() {
-    use rustybeer::calculators::diluting::Diluting;
+    use rustybeer::calculators::diluting::*;
 
-    let diluting = Diluting;
+    assert!(14.162499 - calculate_new_gravity(9.1, 5.2, 3.2) < f32::EPSILON);
 
-    assert!(14.162499 - diluting.calculate_new_gravity(9.1, 5.2, 3.2) < f32::EPSILON);
+    assert!(4.5304832 - calculate_new_gravity(9.1, 3.16, 7.25) < f32::EPSILON);
 
-    assert!(4.5304832 - diluting.calculate_new_gravity(9.1, 3.16, 7.25) < f32::EPSILON);
+    assert!(2. - calculate_new_volume(2., 2., 2.) < f32::EPSILON);
 
-    assert!(2. - diluting.calculate_new_volume(2., 2., 2.) < f32::EPSILON);
-
-    assert!(14. - diluting.calculate_new_volume(7., 5., 3.) < f32::EPSILON);
-<<<<<<< HEAD
-}*/
-=======
+    assert!(14. - calculate_new_volume(7., 5., 3.) < f32::EPSILON);
 }
->>>>>>> a8f4cdf4
 
 #[test]
 fn priming() {
