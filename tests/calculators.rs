#[test]
fn abv() {
    use rustybeer::calculators::abv::Abv;

    let abv = Abv;

    assert!(1050. - abv.calculate_abv(10., 2.) < f32::EPSILON);

    assert!(39.554_813 - abv.calculate_abv(0.3026, 0.00123) < f32::EPSILON)
}

#[test]
fn boil_off() {
    use rustybeer::calculators::boil_off::BoilOff;

    let boil_off = BoilOff;

    assert!(2. - boil_off.calculate_boileoff_new_volume(2., 2., 2.) < f32::EPSILON);

    assert!(14. - boil_off.calculate_boileoff_new_volume(7., 5., 3.) < f32::EPSILON);

    assert!(10.333333 - boil_off.calculate_boileoff_new_gravity(7., 5., 3.) < f32::EPSILON);

    assert!(63.857_143 - boil_off.calculate_boileoff_new_gravity(4., 3.2, 0.14) < f32::EPSILON);
}

#[test]
fn diluting() {
    use rustybeer::calculators::diluting::Diluting;

    let diluting = Diluting;

<<<<<<< HEAD
    assert_eq!(14.162499, diluting.calculate_new_gravity(9.1, 5.2, 3.2));

    assert_eq!(4.5304832, diluting.calculate_new_gravity(9.1, 3.16, 7.25));

    assert_eq!(17.28, diluting.calculate_new_volume(50., 3.16, 7.25));

    assert_eq!(1.7638038, diluting.calculate_new_volume(12.5, 2.15, 9.15));
=======
    assert!(14.162499 - diluting.calculate_dilution(9.1, 5.2, 3.2) < f32::EPSILON);

    assert!(4.5304832 - diluting.calculate_dilution(9.1, 3.16, 7.25) < f32::EPSILON);
>>>>>>> c52e1dcf
}

#[test]
fn priming() {
    use rustybeer::calculators::priming::{Priming, Sugar};

    let priming = Priming;

    assert!(2.3466187499999998 - priming.calculate_co2(15.) < f64::EPSILON);

    assert!(2.4556890138750003 - priming.calculate_co2(12.45) < f64::EPSILON);

    let stream = priming.calculate_sugars(77., 5., 2.);

    let expected = vec![
        Sugar::new(String::from("Table Sugar (sucrose)"), 24.850561000000013),
        Sugar::new(String::from("Corn Sugar (dextrose)"), 27.308308791208802),
        Sugar::new(String::from("DME - All Varieties"), 36.54494264705884),
        Sugar::new(String::from("DME - Laaglander"), 49.701122000000026),
        Sugar::new(String::from("Turbinado"), 24.850561000000013),
        Sugar::new(String::from("Demarara"), 24.850561000000013),
        Sugar::new(String::from("Corn Syrup"), 36.015305797101476),
        Sugar::new(String::from("Brown Sugar"), 27.92197865168541),
        Sugar::new(String::from("Molasses"), 35.00079014084509),
        Sugar::new(String::from("Maple Syrup"), 32.27345584415586),
        Sugar::new(String::from("Sorghum Syrup"), 36.015305797101476),
        Sugar::new(String::from("Honey"), 33.5818391891892),
        Sugar::new(String::from("Belgian Candy Syrup"), 39.44533492063494),
        Sugar::new(String::from("Belgian Candy Sugar"), 33.13408133333335),
        Sugar::new(String::from("Invert Sugar Syrup"), 27.308308791208802),
        Sugar::new(String::from("Black Treacle"), 28.563863218390818),
        Sugar::new(String::from("Rice Solids"), 31.45640632911394),
    ];

    assert_eq!(expected, stream);
}

#[test]
fn sg_correction() {
    use rustybeer::calculators::sg_correction::SgCorrection;

    let sg_correction = SgCorrection;

    assert!(5.00096332765874 - sg_correction.correct_sg(5.0, 2.9, 1.37) < f64::EPSILON);

    assert!(7.3023498553759225 - sg_correction.correct_sg(7.3, 8.1, 5.12) < f64::EPSILON);

    assert!(7.417526019059315 - sg_correction.correct_sg(7.413, 28.1, 55.1212) < f64::EPSILON);
}<|MERGE_RESOLUTION|>--- conflicted
+++ resolved
@@ -30,19 +30,9 @@
 
     let diluting = Diluting;
 
-<<<<<<< HEAD
-    assert_eq!(14.162499, diluting.calculate_new_gravity(9.1, 5.2, 3.2));
-
-    assert_eq!(4.5304832, diluting.calculate_new_gravity(9.1, 3.16, 7.25));
-
-    assert_eq!(17.28, diluting.calculate_new_volume(50., 3.16, 7.25));
-
-    assert_eq!(1.7638038, diluting.calculate_new_volume(12.5, 2.15, 9.15));
-=======
     assert!(14.162499 - diluting.calculate_dilution(9.1, 5.2, 3.2) < f32::EPSILON);
 
     assert!(4.5304832 - diluting.calculate_dilution(9.1, 3.16, 7.25) < f32::EPSILON);
->>>>>>> c52e1dcf
 }
 
 #[test]
